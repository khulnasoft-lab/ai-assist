--- conflicted
+++ resolved
@@ -1,11 +1,9 @@
 from logging.config import dictConfig
 
 from dotenv import load_dotenv
-<<<<<<< HEAD
 
 from ai_gateway.api import create_fast_api_server
 from ai_gateway.config import Config
-=======
 from fastapi.exception_handlers import http_exception_handler
 from prometheus_client import start_http_server
 from prometheus_fastapi_instrumentator import Instrumentator, metrics
@@ -14,15 +12,9 @@
 
 from ai_gateway.api import create_fast_api_server
 from ai_gateway.config import Config
-from ai_gateway.container import (
-    _METRICS_ENDPOINTS,
-    _PROBS_ENDPOINTS,
-    ContainerApplication,
-)
 from ai_gateway.instrumentators.threads import monitor_threads
 from ai_gateway.profiling import setup_profiling
 from ai_gateway.structured_logging import setup_logging
->>>>>>> 5c493d6f
 
 # load env variables from .env if exists
 load_dotenv()
@@ -34,79 +26,10 @@
 dictConfig(config.fastapi.uvicorn_logger)
 
 
-<<<<<<< HEAD
-def main():
-    # For now, trust all IPs for proxy headers until https://github.com/encode/uvicorn/pull/1611 is available.
-    uvicorn.run(
-        create_fast_api_server(config),
-        host=config.fastapi.api_host,
-        port=config.fastapi.api_port,
-        log_config=config.fastapi.uvicorn_logger,
-        forwarded_allow_ips="*",
-    )
-
-=======
 def get_config():
     return config
 
 
 def get_app():
-    container_application = ContainerApplication()
-    container_application.config.from_dict(config.model_dump())
-
-    app = create_fast_api_server()
-    setup_logging(app, config.logging)
-    log = logging.getLogger("uvicorn.error")
-
-    setup_profiling(config.google_cloud_profiler, log)
-
-    instrumentator = Instrumentator(
-        should_group_status_codes=True,
-        should_ignore_untemplated=True,
-        should_respect_env_var=False,
-        should_instrument_requests_inprogress=False,
-        excluded_handlers=_PROBS_ENDPOINTS + _METRICS_ENDPOINTS,
-    )
-    instrumentator.add(
-        metrics.latency(
-            should_include_handler=True,
-            should_include_method=True,
-            should_include_status=True,
-            buckets=(0.5, 1, 2.5, 5, 10, 30, 60),
-        )
-    )
-    instrumentator.instrument(app)
-
-    @app.on_event("startup")
-    def on_server_startup():
-        container_application.init_resources()
-
-        if config.instrumentator.thread_monitoring_enabled:
-            loop = asyncio.get_running_loop()
-            loop.create_task(
-                monitor_threads(
-                    loop, interval=config.instrumentator.thread_monitoring_interval
-                )
-            )
-
-        # https://github.com/trallnag/prometheus-fastapi-instrumentator/issues/10
-        log.info(
-            "Metrics HTTP server running on http://%s:%d",
-            config.fastapi.metrics_host,
-            config.fastapi.metrics_port,
-        )
-        start_http_server(
-            addr=config.fastapi.metrics_host, port=config.fastapi.metrics_port
-        )
-
-    @app.on_event("shutdown")
-    def on_server_shutdown():
-        container_application.shutdown_resources()
-
-    @app.exception_handler(StarletteHTTPException)
-    async def custom_http_exception_handler(request, exc):
-        context["http_exception_details"] = str(exc)
-        return await http_exception_handler(request, exc)
->>>>>>> 5c493d6f
-
+    app = create_fast_api_server(config)
     return app