from time import time
from typing import Annotated, AsyncIterator, Literal, Optional, Union

import structlog
from dependency_injector.providers import Factory
from dependency_injector.wiring import Provide, inject
from fastapi import APIRouter, Depends, Request
from fastapi.responses import StreamingResponse
from pydantic import BaseModel, Field, conlist, constr

from ai_gateway.api.middleware import (
    X_GITLAB_GLOBAL_USER_ID_HEADER,
    X_GITLAB_HOST_NAME_HEADER,
    X_GITLAB_INSTANCE_ID_HEADER,
    X_GITLAB_REALM_HEADER,
)
from ai_gateway.auth.authentication import requires
from ai_gateway.code_suggestions import (
    CodeCompletions,
    CodeCompletionsLegacy,
    CodeGenerations,
    CodeSuggestionsChunk,
    ModelProvider,
)
from ai_gateway.code_suggestions.processing.ops import lang_from_filename
from ai_gateway.deps import CodeSuggestionsContainer
from ai_gateway.experimentation.base import ExperimentTelemetry
from ai_gateway.instrumentators.base import Telemetry, TelemetryInstrumentator
from ai_gateway.tracking.instrumentator import SnowplowInstrumentator

__all__ = [
    "router",
]

log = structlog.stdlib.get_logger("codesuggestions")

router = APIRouter(
    prefix="",
    tags=["completions"],
)


class CurrentFile(BaseModel):
    file_name: constr(strip_whitespace=True, max_length=255)
    language_identifier: Optional[
        constr(max_length=255)
    ]  # https://code.visualstudio.com/docs/languages/identifiers
    content_above_cursor: constr(max_length=100000)
    content_below_cursor: constr(max_length=100000)


class SuggestionsRequest(BaseModel):
    project_path: Optional[constr(strip_whitespace=True, max_length=255)]
    project_id: Optional[int]
    current_file: CurrentFile
    model_provider: Optional[Literal[ModelProvider.VERTEX_AI, ModelProvider.ANTHROPIC]]
    telemetry: conlist(Telemetry, max_items=10) = []
    stream: Optional[bool] = False


class SuggestionsRequestV1(SuggestionsRequest):
    prompt_version: Literal[1] = 1


class SuggestionsRequestV2(SuggestionsRequest):
    prompt_version: Literal[2]
    prompt: str


SuggestionRequestWithVersion = Annotated[
    Union[SuggestionsRequestV1, SuggestionsRequestV2],
    Field(discriminator="prompt_version"),
]


class SuggestionsResponse(BaseModel):
    class Choice(BaseModel):
        text: str
        index: int = 0
        finish_reason: str = "length"

    class Model(BaseModel):
        engine: str
        name: str
        lang: str

    id: str
    model: Model
    experiments: list[ExperimentTelemetry] = []
    object: str = "text_completion"
    created: int
    choices: list[Choice]


class StreamSuggestionsResponse(StreamingResponse):
    pass


@router.post("/completions")
@router.post("/code/completions")
@requires("code_suggestions")
@inject
async def completions(
    request: Request,
    payload: SuggestionRequestWithVersion,
    code_completions_legacy: Factory[CodeCompletionsLegacy] = Depends(
        Provide[CodeSuggestionsContainer.code_completions_legacy.provider]
    ),
    code_completions_anthropic: Factory[CodeCompletions] = Depends(
        Provide[CodeSuggestionsContainer.code_completions_anthropic.provider]
    ),
    snowplow_instrumentator: SnowplowInstrumentator = Depends(
        Provide[CodeSuggestionsContainer.snowplow_instrumentator]
    ),
):
    try:
        track_snowplow_event(request, payload, snowplow_instrumentator)
    except Exception as e:
        log.error(f"failed to track Snowplow event: {e}")

    log.debug(
        "code completion input:",
        prompt=payload.prompt if hasattr(payload, "prompt") else None,
        prefix=payload.current_file.content_above_cursor,
        suffix=payload.current_file.content_below_cursor,
        current_file_name=payload.current_file.file_name,
        stream=payload.stream,
    )

    kwargs = {}
    if payload.model_provider == ModelProvider.ANTHROPIC:
        code_completions = code_completions_anthropic()

        # We support the prompt version 2 only with the Anthropic models
        if payload.prompt_version == 2:
            kwargs.update({"raw_prompt": payload.prompt})
    else:
        code_completions = code_completions_legacy()

    with TelemetryInstrumentator().watch(payload.telemetry):
        suggestion = await code_completions.execute(
            prefix=payload.current_file.content_above_cursor,
            suffix=payload.current_file.content_below_cursor,
            file_name=payload.current_file.file_name,
            editor_lang=payload.current_file.language_identifier,
            stream=payload.stream,
            **kwargs,
        )

    if isinstance(suggestion, AsyncIterator):
        return await _handle_stream(suggestion)

    log.debug(
        "code completion suggestion:",
        suggestion=suggestion.text,
        score=suggestion.score,
        language=suggestion.lang,
    )

    return SuggestionsResponse(
        id="id",
        created=int(time()),
        model=SuggestionsResponse.Model(
            engine=suggestion.model.engine,
            name=suggestion.model.name,
            lang=suggestion.lang,
        ),
        experiments=suggestion.metadata.experiments,
        choices=_suggestion_choices(suggestion.text),
    )


@router.post("/code/generations")
@requires("code_suggestions")
@inject
async def generations(
    request: Request,
    payload: SuggestionRequestWithVersion,
    code_generations_vertex: Factory[CodeGenerations] = Depends(
        Provide[CodeSuggestionsContainer.code_generations_vertex.provider]
    ),
    code_generations_anthropic: Factory[CodeGenerations] = Depends(
        Provide[CodeSuggestionsContainer.code_generations_anthropic.provider]
    ),
    snowplow_instrumentator: SnowplowInstrumentator = Depends(
        Provide[CodeSuggestionsContainer.snowplow_instrumentator]
    ),
):
    try:
        track_snowplow_event(request, payload, snowplow_instrumentator)
    except Exception as e:
        log.error(f"failed to track Snowplow event: {e}")

    log.debug(
        "code creation input:",
        prompt=payload.prompt if hasattr(payload, "prompt") else None,
        prefix=payload.current_file.content_above_cursor,
        suffix=payload.current_file.content_below_cursor,
        current_file_name=payload.current_file.file_name,
        stream=payload.stream,
    )

    if payload.model_provider == ModelProvider.ANTHROPIC:
        code_generations = code_generations_anthropic()
    else:
        code_generations = code_generations_vertex()

    if payload.prompt_version == 2:
        code_generations.with_prompt_prepared(payload.prompt)

    with TelemetryInstrumentator().watch(payload.telemetry):
        suggestion = await code_generations.execute(
            prefix=payload.current_file.content_above_cursor,
            file_name=payload.current_file.file_name,
            editor_lang=payload.current_file.language_identifier,
            model_provider=payload.model_provider,
            stream=payload.stream,
        )

    if isinstance(suggestion, AsyncIterator):
        return await _handle_stream(suggestion)

    log.debug(
        "code creation suggestion:",
        suggestion=suggestion.text,
        score=suggestion.score,
        language=suggestion.lang,
    )

    return SuggestionsResponse(
        id="id",
        created=int(time()),
        model=SuggestionsResponse.Model(
            engine=suggestion.model.engine,
            name=suggestion.model.name,
            lang=suggestion.lang,
        ),
        choices=_suggestion_choices(suggestion.text),
    )


def _suggestion_choices(text: str) -> list:
    return [SuggestionsResponse.Choice(text=text)] if text else []


def track_snowplow_event(
    req: Request,
    payload: SuggestionsRequest,
    snowplow_instrumentator: SnowplowInstrumentator,
):
    language = lang_from_filename(payload.current_file.file_name) or ""
    if language:
        language = language.name.lower()

    # gitlab-rails 16.3+ sends an X-Gitlab-Realm header
    gitlab_realm = req.headers.get(X_GITLAB_REALM_HEADER)
    # older versions don't serve code suggestions, so we read this from the IDE token claim
    if not gitlab_realm and req.user and req.user.claims:
        gitlab_realm = req.user.claims.gitlab_realm

    snowplow_instrumentator.watch(
        telemetry=payload.telemetry,
        prefix_length=len(payload.current_file.content_above_cursor),
        suffix_length=len(payload.current_file.content_below_cursor),
        language=language,
        user_agent=req.headers.get("User-Agent", ""),
        gitlab_realm=gitlab_realm if gitlab_realm else "",
        gitlab_instance_id=req.headers.get(X_GITLAB_INSTANCE_ID_HEADER, ""),
        gitlab_global_user_id=req.headers.get(X_GITLAB_GLOBAL_USER_ID_HEADER, ""),
<<<<<<< HEAD
        gitlab_host_name=req.headers.get(X_GITLAB_HOST_NAME_HEADER, ""),
=======
    )


async def _handle_stream(
    response: AsyncIterator[CodeSuggestionsChunk],
) -> StreamSuggestionsResponse:
    async def _stream_generator():
        async for result in response:
            yield result.text

        # Mark end of the stream
        yield "[AI_DONE]"

    return StreamSuggestionsResponse(
        _stream_generator(), media_type="text/event-stream"
>>>>>>> cfbc5472
    )<|MERGE_RESOLUTION|>--- conflicted
+++ resolved
@@ -267,9 +267,7 @@
         gitlab_realm=gitlab_realm if gitlab_realm else "",
         gitlab_instance_id=req.headers.get(X_GITLAB_INSTANCE_ID_HEADER, ""),
         gitlab_global_user_id=req.headers.get(X_GITLAB_GLOBAL_USER_ID_HEADER, ""),
-<<<<<<< HEAD
         gitlab_host_name=req.headers.get(X_GITLAB_HOST_NAME_HEADER, ""),
-=======
     )
 
 
@@ -285,5 +283,4 @@
 
     return StreamSuggestionsResponse(
         _stream_generator(), media_type="text/event-stream"
->>>>>>> cfbc5472
     )