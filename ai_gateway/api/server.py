--- conflicted
+++ resolved
@@ -1,13 +1,10 @@
-<<<<<<< HEAD
 import asyncio
 import logging
 from contextlib import asynccontextmanager
 
 from fastapi import APIRouter, FastAPI
-=======
 from dependency_injector.wiring import Provide, inject
 from fastapi import FastAPI
->>>>>>> 5c493d6f
 from fastapi.middleware.cors import CORSMiddleware
 from prometheus_client import start_http_server
 from prometheus_fastapi_instrumentator import Instrumentator, metrics
@@ -98,7 +95,6 @@
         ],
     )
 
-<<<<<<< HEAD
     setup_router(fastapi_app)
     setup_logging(fastapi_app, config.logging)
     setup_prometheus_fastapi_instrumentator(fastapi_app)
@@ -115,15 +111,6 @@
     sub_router.include_router(http_monitoring_router)
 
     app.include_router(sub_router)
-    # Include alias routes for Cloudflare LoadBalancer cloud.gitlab.com
-    # https://gitlab.com/gitlab-org/modelops/applied-ml/code-suggestions/ai-assist/-/issues/358
-    app.include_router(sub_router, prefix="/ai")
-=======
-    fastapi_app.include_router(http_api_router_v1, prefix="/v1")
-    fastapi_app.include_router(http_api_router_v2, prefix="/v2")
-    fastapi_app.include_router(http_api_router_v3, prefix="/v3")
-    fastapi_app.include_router(http_monitoring_router)
->>>>>>> 5c493d6f
 
 
 def setup_prometheus_fastapi_instrumentator(app: FastAPI):
