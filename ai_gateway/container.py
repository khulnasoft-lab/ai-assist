--- conflicted
+++ resolved
@@ -12,43 +12,6 @@
 
 from ai_gateway.x_ray.container import ContainerXRay
 
-<<<<<<< HEAD
-=======
-_PROBS_ENDPOINTS = ["/monitoring/healthz"]
-_METRICS_ENDPOINTS = ["/metrics"]
-
-
-class ContainerFastApi(containers.DeclarativeContainer):
-    config = providers.Configuration(strict=True)
-
-    oidc_provider = providers.Singleton(
-        GitLabOidcProvider,
-        oidc_providers=providers.Dict(
-            {
-                "Gitlab": config.gitlab_url,
-                "CustomersDot": config.customer_portal_url,
-            }
-        ),
-    )
-
-    auth_middleware = providers.Factory(
-        middleware.MiddlewareAuthentication,
-        oidc_provider,
-        bypass_auth=config.auth.bypass_external,
-        skip_endpoints=_PROBS_ENDPOINTS + _METRICS_ENDPOINTS,
-    )
-
-    log_middleware = providers.Factory(
-        middleware.MiddlewareLogRequest,
-        skip_endpoints=_METRICS_ENDPOINTS,
-    )
-
-    telemetry_middleware = providers.Factory(
-        middleware.MiddlewareModelTelemetry,
-        skip_endpoints=_PROBS_ENDPOINTS + _METRICS_ENDPOINTS,
-    )
-
->>>>>>> 5c493d6f
 
 class ContainerApplication(containers.DeclarativeContainer):
     wiring_config = containers.WiringConfiguration(
@@ -93,11 +56,4 @@
         models=pkg_models,
     )
 
-<<<<<<< HEAD
-    snowplow = providers.Container(ContainerTracking, config=config.snowplow)
-=======
-    fastapi = providers.Container(
-        ContainerFastApi,
-        config=config,
-    )
->>>>>>> 5c493d6f
+    snowplow = providers.Container(ContainerTracking, config=config.snowplow)